--- conflicted
+++ resolved
@@ -61,16 +61,10 @@
                  {ip, Ip},
                  {port, Port},
                  {nodelay, true},
-<<<<<<< HEAD
-                 {log_dir, "log"},
+                 {log_dir, WebLogDir},
                  {rewrite_module, riak_cs_s3_rewrite},
-=======
-                 {log_dir, WebLogDir},
-                 {rewrite_module, riak_cs_wm_rewrite},
->>>>>>> 96a11843
                  {error_handler, riak_cs_wm_error_handler}],
     case application:get_env(riak_cs, ssl) of
-
         {ok, SSLOpts} ->
             WebConfig = WebConfig1 ++ [{ssl, true},
                                        {ssl_opts, SSLOpts}];
