%% -------------------------------------------------------------------
%%
%% Copyright (c) 2007-2011 Basho Technologies, Inc.  All Rights Reserved.
%%
%% -------------------------------------------------------------------

%% @doc Riak Time Samples.

%% Each sample is stored as a JSON object with `start_time' and
%% `end_time' fields, expressed as strings in ISO8601 format.  The
%% object stored in riak is keyed by the start of the slice in which
%% the `Start' time falls.

%% Slices start at midnight and progress through the day (all times
%% are UTC).  If the period does not evenly divide the day, the final
%% slice will be truncated at midnight.

%% When multiple samples for a time+postfix are stored, each is
%% expressed as a sibling of the Riak object.  (TODO: compaction) It
%% is therefore important to ensure that `allow_mult=true' is set for
%% the bucket in which the samples are stored.  Use the {@link
%% check_bucket_props/1} function to check and set this property.

%% The `Data' argument passed to {@link new_sample/6} is expected to
%% be a proplist suitable for inclusion in the Mochijson2 structure
%% that includes the start and end times.

-module(rts).

-export([
         new_sample/6,
         find_samples/6,
         slice_containing/2,
         next_slice/2,
         iso8601/1,
         check_bucket_props/1,
         check_bucket_props/2
        ]).

-include("rts.hrl").
-ifdef(TEST).
-ifdef(EQC).
-compile([export_all]).
-include_lib("eqc/include/eqc.hrl").
-endif.
-include_lib("eunit/include/eunit.hrl").
-endif.

-export_type([slice/0]).

-type datetime() :: calendar:datetime().
-type slice() :: {Start :: datetime(), End :: datetime()}.
-type riakc_pb_socket() :: pid().
-type mochijson2() :: term().

%% @doc Just create the new sample object (don't store it).
-spec new_sample(binary(), iolist(),
                 datetime(), datetime(),
                 integer(), mochijson2())
         -> riakc_obj:riakc_obj().
new_sample(Bucket, KeyPostfix, Start, End, Period, Data) ->
    Slice = slice_containing(Start, Period),
    Key = slice_key(Slice, KeyPostfix),
    MJSON = {struct, [{?START_TIME, iso8601(Start)},
                      {?END_TIME, iso8601(End)}
                      |Data]},
    Body = iolist_to_binary(mochijson2:encode(MJSON)),
    riakc_obj:new(Bucket, Key, Body, "application/json").

%% @doc Fetch all of the samples from riak that overlap the specified
%% time period for the given key postfix.
%%
%% This implementation reads each slice object from riak, and does the
%% extraction/etc. on the client side.  It would be a a trivial
%% modification to do this via MapReduce instead.
-spec find_samples(riakc_pb_socket(), binary(), iolist(),
                   datetime(), datetime(), integer()) ->
         {Samples::[mochijson2()], Errors::[{slice(), Reason::term()}]}.
find_samples(Riak, Bucket, KeyPostfix, Start, End, Period) ->
    Slices = slices_filling(Start, End, Period),
    Puller = sample_puller(Riak, Bucket, KeyPostfix),
    {Samples, Errors} = lists:foldl(Puller, {[], []}, Slices),
    {lists:filter(sample_in_bounds(Start, End), Samples), Errors}.

%% @doc Make a thunk that lists:filter can use to filter samples for a
%% given time period.  Samples are stored in groups, an a user may
%% request some, but not all, samples from a group.
-spec sample_in_bounds(datetime(), datetime())
         -> fun( (list()) -> boolean() ).
sample_in_bounds(Start, End) ->
    Start8601 = iso8601(Start),
    End8601 = iso8601(End),
    fun(Sample) ->
            {?START_TIME, SampleStart}
                = lists:keyfind(?START_TIME, 1, Sample),
            {?END_TIME, SampleEnd}
                = lists:keyfind(?END_TIME, 1, Sample),
            (SampleStart < End8601) and (SampleEnd > Start8601)
    end.

%% @doc Make a thunk that looks up samples for a given bucket+prefix.
-spec sample_puller(riakc_pb_socket(), binary(), iolist()) -> fun().
sample_puller(Riak, Bucket, Postfix) ->
    fun(Slice, {Samples, Errors}) ->
            case riakc_pb_socket:get(
                   Riak, Bucket, slice_key(Slice, Postfix)) of
                {ok, Object} ->
                    RawSamples =
                        [ catch element(2, {struct,_}=mochijson2:decode(V))
                          || V <- riakc_obj:get_values(Object) ],
                    {NewSamples, EncodingErrors} =
                        lists:partition(fun({'EXIT',_}) -> false;
                                           (_)          -> true
                                        end,
                                        RawSamples),
                    {NewSamples++Samples,
                     [{Slice, {encoding, length(EncodingErrors)}}
                      || EncodingErrors /= []]
                     ++Errors};
                {error, notfound} ->
                    %% this is normal - we ask for all possible
                    %% archives, and just deal with the ones that exist
                    {Samples, Errors};
                {error, Error} ->
                    {Samples, [{Slice, Error}|Errors]}
            end
    end.

%% @doc Make the key for this slice+postfix. Note: this must be the
%% actual slice, not just any two times (the times are not realigned
%% to slice boundaries before making the key).
-spec slice_key(slice(), iolist()) -> binary().
slice_key({SliceStart, _}, Postfix) ->
    iolist_to_binary([iso8601(SliceStart),".",Postfix]).

%% @doc Get the slice containing the `Time', given a period.
-spec slice_containing(datetime(), integer()) -> slice().
slice_containing({{_,_,_},{H,M,S}}=Time, Period) ->
    Rem = ((H*60+M)*60+S) rem Period,
    Sec = dtgs(Time),
    cut_at_midnight({gsdt(Sec-Rem), gsdt(Sec+Period-Rem)}).

%% @doc Get the slice following the one given.
-spec next_slice(Slice::slice(), integer()) -> slice().
next_slice({_,Prev}, Period) ->
    cut_at_midnight({Prev, gsdt(dtgs(Prev)+Period)}).

%% @doc ensure that slices do not leak across day boundaries
-spec cut_at_midnight(slice()) -> slice().
cut_at_midnight({{SameDay,_},{SameDay,_}}=Slice) ->
    Slice;
cut_at_midnight({Start,{NextDay,_}}) ->
    %% TODO: this is broken if Period is longer than 1 day
    {Start, {NextDay, {0,0,0}}}.

%% @doc Get all slices covering the period from `Start' to `End'.
-spec slices_filling(datetime(), datetime(), integer())
         -> [slice()].
slices_filling(Start, End, Period) when Start > End ->
    slices_filling(End, Start, Period);
slices_filling(Start, End, Period) ->
    {_, Last} = slice_containing(End, Period),
    lists:reverse(fill(Period, Last, [slice_containing(Start, Period)])).

%% @doc Add slices to `Fill' until we've covered `Last'.
-spec fill(integer(), datetime(), [slice()]) -> [slice()].
fill(_, Last, [{_,Latest}|_]=Fill) when Latest >= Last ->
    %% just in case our iterative math is borked, checking >= instead
    %% of == should guarantee we stop anyway
    Fill;
fill(Period, Last, [Prev|_]=Fill) ->
    Next = next_slice(Prev, Period),
    fill(Period, Last, [Next|Fill]).

%% @doc convenience
-spec dtgs(datetime()) -> integer().
dtgs(DT) -> calendar:datetime_to_gregorian_seconds(DT).
-spec gsdt(integer()) -> datetime().
gsdt(S)  -> calendar:gregorian_seconds_to_datetime(S).

%% @doc Produce an ISO8601-compatible representation of the given time.
-spec iso8601(calendar:datetime()) -> binary().
iso8601({{Y,M,D},{H,I,S}}) ->
    iolist_to_binary(
      io_lib:format("~4..0b~2..0b~2..0bT~2..0b~2..0b~2..0bZ",
                    [Y, M, D, H, I, S])).

%% @doc Attempt to check and set `allow_mult=true' on the named
%% bucket.  A warning is printed in the logs if this operation fails.
-spec check_bucket_props(binary()) -> ok | {error, term()}.
check_bucket_props(Bucket) ->
    case riak_moss_utils:riak_connection() of
        {ok, Riak} ->
            try
                check_bucket_props(Bucket, Riak)
            after
                riak_moss_utils:close_riak_connection(Riak)
            end;
        {error, Reason} ->
            _ = lager:warning(
                  "Unable to verify ~s bucket settings (~p).",
                  [Bucket, Reason]),
            {error, Reason}
    end.

check_bucket_props(Bucket, Riak) ->
    case catch riakc_pb_socket:get_bucket(Riak, Bucket) of
        {ok, Props} ->
            case lists:keyfind(allow_mult, 1, Props) of
                {allow_mult, true} ->
                    _ = lager:debug("~s bucket was"
                                    " already configured correctly.",
                                    [Bucket]),
                    ok;
                _ ->
                    case catch riakc_pb_socket:set_bucket(
                           Riak, Bucket,
                           [{allow_mult, true}]) of
                        ok ->
                            _ = lager:info("Configured ~s"
                                           " bucket settings.",
                                           [Bucket]),
                            ok;
<<<<<<< HEAD
                        {error, Reason} ->
                            _ = lager:warning("Unable to configure ~s"
                                              " bucket settings (~p).",
                                              [Bucket, Reason]),
                            {error, Reason}
                    end
            end;
        {error, Reason} ->
            _ = lager:warning(
                  "Unable to verify ~s bucket settings (~p).",
                  [Bucket, Reason]),
=======
                        {_error, Reason} ->
                            lager:warning("Unable to configure ~s"
                                          " bucket settings (~p).",
                                          [Bucket, Reason]),
                            {error, Reason}
                    end
            end;
        {_error, Reason} ->
            lager:warning(
              "Unable to verify ~s bucket settings (~p).",
              [Bucket, Reason]),
>>>>>>> 7c3c03a5
            {error, Reason}
    end.

-ifdef(TEST).
-ifdef(EQC).

iso8601_test() ->
    true = eqc:quickcheck(iso8601_roundtrip_prop()).

%% make sure that iso8601 roundtrips with datetime
iso8601_roundtrip_prop() ->
    %% iso8601 & datetime don't actually care if the date was valid,
    %% but writing a valid generator was fun

    %% datetime/1 is exported from riak_moss_wm_usage when TEST and
    %% EQC are defined
    ?FORALL(T, datetime_g(),
            is_binary(iso8601(T)) andalso
                {ok, T} == riak_moss_wm_usage:datetime(iso8601(T))).


slice_containing_test() ->
    true = eqc:quickcheck(slice_containing_prop()).

%% make sure that slice_containing returns a slice that is the length
%% of the archive period, and actually surrounds the given time
slice_containing_prop() ->
    ?FORALL({T, I}, {datetime_g(), valid_period_g()},
            begin
                {S, {_,ET}=E} = slice_containing(T, I),
                
                ?WHENFAIL(
                   io:format(user, "Containing slice: {~p, ~p}~n", [S, E]),
                   %% slice actually surrounds time
                   S =< T andalso T =< E andalso
                   %% slice length is the configured period ...
                   (I == datetime_diff(S, E) orelse
                   %% ... or less if it's the last period of the day
                      (I > datetime_diff(S, E) andalso ET == {0,0,0})) andalso
                   %% start of slice is N periods from start of day
                   0 == datetime_diff(S, {element(1, S),{0,0,0}}) rem I)
            end).

datetime_diff(S, E) ->
    abs(calendar:datetime_to_gregorian_seconds(E)
        -calendar:datetime_to_gregorian_seconds(S)).

next_slice_test() ->
    true = eqc:quickcheck(next_slice_prop()).

%% make sure the "next" slice is starts at the end of the given slice,
%% and is the length of the configured period
next_slice_prop() ->
    ?FORALL({T, I}, {datetime_g(), valid_period_g()},
            begin
                {S1, E1} = slice_containing(T, I),
                {S2, {_,ET}=E2} = next_slice({S1, E1}, I),
                ?WHENFAIL(
                   io:format(user,
                             "Slice Containing: {~p, ~p}~n"
                             "Next Slice: {~p, ~p}~n",
                             [S1, E1, S2, E2]),
                   %% next starts when prev ended
                   S2 == E1 andalso
                   %% slice length is the configured period ...
                   (I == datetime_diff(S2, E2) orelse
                    %% ... or less if it's the last period of the day
                    (I >= datetime_diff(S2, E2) andalso ET == {0,0,0})))
            end).

slices_filling_test() ->
    true = eqc:quickcheck(slices_filling_prop()).

%% make sure that slices_filling produces a list of slices, where the
%% first slice contains the start time, the last slice contains the
%% last time, and the number of slices is equal to the number of
%% periods between the start of the first slice and the end of the
%% last slice; slices are not checked for contiguousness, since we
%% know that the function uses next_slice, and next_slice is tested
%% elsewhere
slices_filling_prop() ->
    ?FORALL({T0, I, M, R}, {datetime_g(), valid_period_g(), int(), int()},
            begin
                T1 = calendar:gregorian_seconds_to_datetime(
                       I*M+R+calendar:datetime_to_gregorian_seconds(T0)),
                Slices = slices_filling(T0, T1, I),
                [Early, Late] = lists:sort([T0, T1]),
                {SF,EF} = hd(Slices),
                {SL,EL} = lists:last(Slices),
                ?WHENFAIL(
                   io:format("SF: ~p~nT0: ~p~nEF: ~p~n~n"
                             "SL: ~p~nT1: ~p~nEL: ~p~n~n"
                             "# slices: ~p~n",
                             [SF, T0, EF, SL, T1, EL, Slices]),
                   eqc:conjunction(
                     [{start_first, SF =< Early},
                      {end_first, Early =< EF},
                      {start_last, SL =< Late},
                      {end_last, Late =< EL},
                      {count, length(Slices) ==
                           mochinum:int_ceil(datetime_diff(SF, EL) / I)}]))
            end).

make_object_test() ->
    true = eqc:quickcheck(make_object_prop()).

%% check that an archive object is in the right bucket, with a key
%% containing the end time and the username, with application/json as
%% the content type, and a value that is a JSON representation of the
%% sum of each access metric plus start and end times
make_object_prop() ->
    ?FORALL({Bucket, Postfix,
             T0, T1, Period},
            {string_g(), string_g(),
             datetime_g(), datetime_g(), valid_period_g()},
            begin
                {Start, End} = list_to_tuple(lists:sort([T0, T1])),
                {SliceStart,_} = slice_containing(Start, Period),
                Obj = new_sample(Bucket, Postfix, Start, End, Period, []),
                
                {struct, MJ} = mochijson2:decode(
                                 riakc_obj:get_update_value(Obj)),

                ?WHENFAIL(
                io:format(user, "keys: ~p~n", [MJ]),
                eqc:conjunction(
                     [{bucket, Bucket == riakc_obj:bucket(Obj)},
                      {key_user, 0 /= string:str(
                                        binary_to_list(riakc_obj:key(Obj)),
                                        binary_to_list(Postfix))},
                      {key_time, 0 /= string:str(
                                        binary_to_list(riakc_obj:key(Obj)),
                                        binary_to_list(iso8601(SliceStart)))},
                      {ctype, "application/json" ==
                           riakc_obj:md_ctype(
                             riakc_obj:get_update_metadata(Obj))},

                      {start_time, rts:iso8601(Start) ==
                           proplists:get_value(?START_TIME, MJ)},
                      {end_time, rts:iso8601(End) ==
                           proplists:get_value(?END_TIME, MJ)}]))
            end).

string_g() ->
    ?LET(L, ?SUCHTHAT(X, list(char()), X /= []), list_to_binary(L)).    

%% generate a valid datetime tuple; years are 1970-2200, to keep them
%% more relevant-ish
datetime_g() ->
    ?LET({Y, M}, {choose(1970, 2200), choose(1, 12)},
         {{Y, M, valid_day_g(Y, M)},
          {choose(0, 23), choose(0, 59), choose(0, 59)}}).

valid_day_g(Year, 2) ->
    case {Year rem 4, Year rem 100, Year rem 400} of
        {_, _, 0} -> 29;
        {_, 0, _} -> 28;
        {0, _, _} -> 29;
        {_, _, _} -> 28
    end;
valid_day_g(_Year, Month) ->
    case lists:member(Month, [4, 6, 9, 11]) of
        true  -> 30;
        false -> 31
    end.

%% not exhaustive, but a good selection
valid_period_g() ->
    elements([1,10,100,
              2,4,8,16,32,
              3,9,27,
              6,18,54,
              12,24,48,96,
              60,600,3600,21600, % 1min, 10min, 1hr, 6hr
              86400,86401,86500]). % 1day, over 1 day (will be trunc'd)

-endif. % EQC
-endif. % TEST<|MERGE_RESOLUTION|>--- conflicted
+++ resolved
@@ -221,31 +221,17 @@
                                            " bucket settings.",
                                            [Bucket]),
                             ok;
-<<<<<<< HEAD
-                        {error, Reason} ->
+                        {_error, Reason} ->
                             _ = lager:warning("Unable to configure ~s"
                                               " bucket settings (~p).",
                                               [Bucket, Reason]),
                             {error, Reason}
                     end
             end;
-        {error, Reason} ->
+        {_error, Reason} ->
             _ = lager:warning(
                   "Unable to verify ~s bucket settings (~p).",
                   [Bucket, Reason]),
-=======
-                        {_error, Reason} ->
-                            lager:warning("Unable to configure ~s"
-                                          " bucket settings (~p).",
-                                          [Bucket, Reason]),
-                            {error, Reason}
-                    end
-            end;
-        {_error, Reason} ->
-            lager:warning(
-              "Unable to verify ~s bucket settings (~p).",
-              [Bucket, Reason]),
->>>>>>> 7c3c03a5
             {error, Reason}
     end.
 
