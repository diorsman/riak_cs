--- conflicted
+++ resolved
@@ -220,14 +220,9 @@
     %% the public api method?
     BinKey = list_to_binary(Key),
     RiakObject = riakc_obj:new(BucketName, BinKey, Value),
-<<<<<<< HEAD
-    %NewObj = riakc_obj:update_metadata(RiakObject, Metadata),
-    riakc_pb_socket:put(RiakcPid, RiakObject).
-=======
     NewObj = riakc_obj:update_metadata(RiakObject, Metadata),
     riakc_pb_socket:put(RiakcPid, NewObj).
 
 do_delete_object(BucketName, Key, RiakcPid) ->
     BinKey = list_to_binary(Key),
     riakc_pb_socket:delete(RiakcPid, BucketName, BinKey).
->>>>>>> bf287a22
