--- conflicted
+++ resolved
@@ -1,15 +1,8 @@
 
-<<<<<<< HEAD
--record(rs3_user, {
-          name=[] :: string(),
-          key_id=[] :: string(),
-          key_data=[] :: string(),
-=======
 -record(moss_user, {
-          name :: binary(),
-          key_id :: binary(),
-          key_secret :: binary(),
->>>>>>> 7f8ea4ad
+          name :: string(),
+          key_id :: string(),
+          key_secret :: string(),
           buckets = []}).
 
 -record(moss_bucket, {
